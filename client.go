--- conflicted
+++ resolved
@@ -65,26 +65,20 @@
 		}
 	}
 
-<<<<<<< HEAD
 	if settings.TokenTTL != nil {
 		client.TokenTTL = *settings.TokenTTL
-=======
-	if settings.TokenTTL != 0 {
-		client.TokenTTL = settings.TokenTTL
->>>>>>> 5b0c763b
 	} else {
 		client.TokenTTL = int64(defaultTokenTTL.Seconds())
 	}
 
-<<<<<<< HEAD
 	if settings.RedirectURI != nil {
 		client.RedirectURI = *settings.RedirectURI
-=======
-	if settings.BaseURL != "" {
-		client.BaseURL = settings.BaseURL
+	}
+
+	if settings.BaseURL != nil {
+		client.BaseURL = *settings.BaseURL
 	} else {
 		client.BaseURL = defaultBaseURL
->>>>>>> 5b0c763b
 	}
 
 	jwkSet, err := client.FetchPublicKeys()
